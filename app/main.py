import os
import sys
import io
from dotenv import load_dotenv
load_dotenv()
# main.py
import boto3
from fastapi import FastAPI, Depends, HTTPException
from fastapi.middleware.cors import CORSMiddleware
from sqlalchemy.orm import Session
from sqlalchemy import text
from pydantic import BaseModel
from pathlib import Path
from datetime import datetime
from typing import List
import pandas as pd
import numpy as np
import json
import traceback
from contextlib import asynccontextmanager
import pandas as pd
import logging
import gc  # 가비지 컬렉션을 위해 추가

from config import settings
from database import check_db_connection, get_db
from popcorithm.models import (
    MovieRecommendation, 
    RecommendationResponse
)
<<<<<<< HEAD
from popcorithm.create_popcorithm_csv import create_movie_metadata_csv
from popcorithm.get_user_pattern import get_user_recent_activities
from popcorithm.popcorithm import calculate_user_preferences
from popcorithm.calc_cosine import calculate_recommendations, load_movie_metadata_with_vectors
from content_based_recommender.contents_recommender_py import ImprovedMovieRecommendationSystem
from content_based_recommender.schemas import RecommendRequest, ContentRecommendationListResponse, RecommendationListResponse
from content_based_recommender.data_saver import get_existing_recommendations, save_recommendations_to_db, get_top_ranked_content, build_recommendation_responses
=======
from .popcorithm.create_popcorithm_csv import create_movie_metadata_csv, create_metadata_only_csv
from .popcorithm.get_user_pattern import get_user_recent_activities
from .popcorithm.popcorithm import calculate_user_preferences
from .popcorithm.calc_cosine import calculate_recommendations, load_movie_metadata_with_vectors
>>>>>>> b86eda32

from persona_based_recommender.state import pbr_app_state
from persona_based_recommender.persona_router import persona_recommender_router
from persona_based_recommender.data_loader import load_all_data

APP_ROOT_DIR = Path(__file__).parent # '/app'
S3_BUCKET_NAME = settings.MY_AWS_S3_BUCKET_NAME
s3 = boto3.client(
    's3',
    aws_access_key_id=settings.MY_AWS_ACCESS_KEY_ID,
    aws_secret_access_key=settings.MY_AWS_SECRET_ACCESS_KEY,
    region_name=settings.MY_AWS_S3_REGION
)

logging.basicConfig(level=logging.INFO, format='%(asctime)s - %(name)s - %(levelname)s - %(message)s')
logger = logging.getLogger(__name__)

cached_movie_df = None
cached_features = None
cached_movie_vectors = None

def load_csv_from_s3(bucket_name: str, key: str, chunksize: int = 10000) -> pd.DataFrame:
    """S3에서 CSV 파일을 메모리 효율적으로 읽어서 DataFrame으로 반환"""
    try:
        logger.info(f"S3에서 CSV 로드 시작: s3://{bucket_name}/{key} (청크 크기: {chunksize})")
        
        # S3에서 파일 객체 가져오기
        response = s3.get_object(Bucket=bucket_name, Key=key)
        
        # 바이너리 데이터를 BytesIO로 변환
        csv_data = io.BytesIO(response['Body'].read())
        
        # 청크 단위로 읽어서 메모리 효율적으로 처리
        chunk_list = []
        total_rows = 0
        
        logger.info("청크 단위로 CSV 데이터 읽기 시작...")
        
        # pandas의 chunksize 파라미터 사용
        for chunk_num, chunk in enumerate(pd.read_csv(csv_data, chunksize=chunksize), 1):
            chunk_list.append(chunk)
            total_rows += len(chunk)
            
            if chunk_num % 10 == 0:  # 10청크마다 로그 출력
                logger.info(f"청크 {chunk_num} 처리 완료, 누적 행 수: {total_rows}")
                
            # 메모리 관리: 중간에 가비지 컬렉션
            if chunk_num % 50 == 0:
                gc.collect()
        
        logger.info(f"모든 청크 읽기 완료. DataFrame 합치기 시작...")
        
        # 모든 청크를 하나의 DataFrame으로 합치기
        df = pd.concat(chunk_list, ignore_index=True)
        
        # 메모리 정리
        del chunk_list
        gc.collect()
        
        logger.info(f"S3 CSV 로드 성공: {len(df)}개 행, 메모리 사용량 최적화 완료")
        return df
        
    except Exception as e:
        logger.error(f"S3 CSV 로드 실패: {e}")
        # 메모리 정리
        gc.collect()
        raise HTTPException(status_code=500, detail=f"S3에서 CSV 로드 실패: {e}")

def load_json_from_s3(bucket_name: str, key: str, check_size: bool = True) -> dict:
    """S3에서 JSON 파일을 메모리 효율적으로 읽어서 dict로 반환"""
    try:
        logger.info(f"S3에서 JSON 로드 시작: s3://{bucket_name}/{key}")
        
        # 파일 크기 먼저 확인 (옵션)
        if check_size:
            head_response = s3.head_object(Bucket=bucket_name, Key=key)
            file_size_mb = head_response['ContentLength'] / (1024 * 1024)
            logger.info(f"JSON 파일 크기: {file_size_mb:.2f} MB")
            
            # 큰 파일의 경우 경고 로그
            if file_size_mb > 100:  # 100MB 이상
                logger.warning(f"큰 JSON 파일 감지 ({file_size_mb:.2f} MB). 메모리 사용량을 모니터링하세요.")
        
        # S3에서 파일 객체 가져오기
        response = s3.get_object(Bucket=bucket_name, Key=key)
        
        # JSON 데이터 파싱
        json_content = response['Body'].read().decode('utf-8')
        json_data = json.loads(json_content)
        
        # 메모리 정리
        del json_content
        gc.collect()
        
        logger.info(f"S3 JSON 로드 성공")
        return json_data
        
    except Exception as e:
        logger.error(f"S3 JSON 로드 실패: {e}")
        # 메모리 정리
        gc.collect()
        raise HTTPException(status_code=500, detail=f"S3에서 JSON 로드 실패: {e}")
    
<<<<<<< HEAD
async def initialize_local_recommender_system():
    global recommender_system, movies_dataframe

    logger.info("🔧 로컬 추천 시스템 초기화 시작...")

    try:
        # Docker 환경에서는 /app이 작업 디렉토리
        current_file_dir = Path(__file__).resolve().parent  # /app
        
        # data_processing 디렉토리가 /app과 같은 레벨에 있다면
        data_file_path = current_file_dir / 'data_processing' / 'content_data.csv'  # /app/data_processing/content_data.csv
        
        # 또는 상위 디렉토리에 있다면 이렇게:
        # project_root = current_file_dir.parent  # Docker에서는 필요 없을 수 있음
        # data_file_path = project_root / 'data_processing' / 'content_data.csv'
        
        abs_data_file_path = str(data_file_path)

        logger.info(f"데이터 파일 로드 시도: {abs_data_file_path}")

        movies_dataframe = pd.read_csv(abs_data_file_path, encoding='utf-8-sig', header=0)

        recommender_system = ImprovedMovieRecommendationSystem(cache_dir_name="cached_features")
        recommender_system.prepare_data(movies_dataframe)

        logger.info("✅ 로컬 추천 시스템 초기화 및 데이터 전처리 완료.")

    except Exception as e:
        traceback.print_exc()
        logger.error(f"❌ 로컬 추천 시스템 초기화 중 오류 발생: {e}")
        raise RuntimeError(f"로컬 추천 시스템 초기화 실패: {e}")
=======
def load_vectors_from_s3(bucket_name: str, key: str) -> np.ndarray:
    """S3에서 NPY 파일을 빠르게 로드"""
    try:
        logger.info(f"S3에서 NPY 로드: s3://{bucket_name}/{key}")
        
        response = s3.get_object(Bucket=bucket_name, Key=key)
        npy_data = io.BytesIO(response['Body'].read())
        vectors = np.load(npy_data)
        
        logger.info(f"NPY 로드 완료: {vectors.shape}, {vectors.nbytes / 1024**2:.2f} MB")
        return vectors
        
    except Exception as e:
        logger.error(f"NPY 로드 실패: {e}")
        raise HTTPException(status_code=500, detail=f"NPY 로드 실패: {e}")
    
def optimize_dataframe_memory(df: pd.DataFrame) -> pd.DataFrame:
    """DataFrame의 메모리 사용량을 최적화"""
    logger.info("DataFrame 메모리 최적화 시작...")
    
    initial_memory = df.memory_usage(deep=True).sum() / 1024**2
    logger.info(f"최적화 전 메모리 사용량: {initial_memory:.2f} MB")
    
    # 숫자형 컬럼 최적화
    for col in df.select_dtypes(include=['int64']).columns:
        df[col] = pd.to_numeric(df[col], downcast='integer')
    
    for col in df.select_dtypes(include=['float64']).columns:
        df[col] = pd.to_numeric(df[col], downcast='float')
    
    # 문자열 컬럼을 category로 변환 (중복이 많은 경우)
    for col in df.select_dtypes(include=['object']).columns:
        if df[col].nunique() / len(df) < 0.5:  # 유니크 값이 50% 미만인 경우
            df[col] = df[col].astype('category')
    
    final_memory = df.memory_usage(deep=True).sum() / 1024**2
    logger.info(f"최적화 후 메모리 사용량: {final_memory:.2f} MB")
    logger.info(f"메모리 절약: {initial_memory - final_memory:.2f} MB ({(initial_memory - final_memory) / initial_memory * 100:.1f}%)")
    
    return df
>>>>>>> b86eda32
    
@asynccontextmanager
async def lifespan(app: FastAPI):
    logger.info("메인 FastAPI 애플 시작: 모든 추천 시스템 데이터 초기화 시작.")

    """서버 시작 시 불변 데이터 미리 로드"""
    global cached_movie_df, cached_features, cached_movie_vectors
    
    print("🚀 영화 데이터 캐싱 시작...")
    
    try:
        # S3에서 CSV 로드 (청크 크기 조정 가능)
        csv_key = 'popcorithm_contents_metadata.csv'
        print("📊 CSV 파일 로딩 중...")
        cached_movie_df = load_csv_from_s3(S3_BUCKET_NAME, csv_key, chunksize=5000)  # 청크 크기를 5000으로 설정
        
        # DataFrame 메모리 최적화
        cached_movie_df = optimize_dataframe_memory(cached_movie_df)
        print(f"✅ S3 CSV 로드 및 최적화 완료: {len(cached_movie_df)}개 영화")
        
        # S3에서 JSON 로드
        json_key = 'popcorithm_with_features.json'
        print("📋 JSON 파일 로딩 중...")
        cached_features = load_json_from_s3(S3_BUCKET_NAME, json_key, check_size=True)
        print(f"✅ S3 JSON 로드 완료: {len(cached_features['actors'])}명 배우")
        
        # 벡터 미리 변환 (메모리 효율적으로)
        print("🔢 벡터 로드 중...")
        cached_movie_vectors = load_vectors_from_s3(S3_BUCKET_NAME, 'movie_vectors.npy')
        
        # 가비지 컬렉션으로 메모리 정리
        gc.collect()
        
        print("🎉 S3 캐싱 완료! 추천 API 준비됨")
        
        # data_loader의 load_all_data 함수를 직접 호출
        load_all_data()
        await initialize_local_recommender_system()

        logger.info("추천 시스템 데이터 초기화 완료.")
        yield
        
    except Exception as e:
        logger.error(f"추천 시스템 초기화 오류 발생: {e}", exc_info=True)
        # 메모리 정리
        gc.collect()
        raise RuntimeError("추천 시스템 초기화 실패") from e

# Router 를 통해 메인에다 연결
# CORS 설정 #
app = FastAPI(title="Popco Recommender API", version="1.0.0", lifespan=lifespan)

app.add_middleware(
    CORSMiddleware,
    allow_origins=["http://localhost:5173", "http://popco.site", "http://www.popco.site"],
    allow_credentials=True,
    allow_methods=["*"],
    allow_headers=["Authorization", "Cache-Control", "Content-Type"],
)

app.include_router(persona_recommender_router)

@app.get("/", tags=["기본"])
def root():
    return {
        "message": "Popco 추천 시스템 API",
        "status": "running",
        "docker_env": os.getenv("DOCKER_ENV") is not None
    }

@app.get("/health", tags=["시스템"])
def health_check():
    """시스템의 전반적인 상태를 확인합니다."""
    try:
        # 데이터베이스 연결 상태 확인
        db_connected = check_db_connection()
        
        return {
            "status": "healthy",
            "database": "connected" if db_connected else "disconnected"
        }
        
    except Exception as e:
        raise HTTPException(status_code=503, detail=f"시스템 상태 확인 중 오류 발생: {e}")

@app.get("/debug/data-sizes", tags=["관리자"])
def check_data_sizes():
    """캐시된 데이터 크기 확인, 디버깅 용도"""
    return {
        "movie_df_shape": cached_movie_df.shape if cached_movie_df is not None else "None",
        "movie_vectors_shape": cached_movie_vectors.shape if cached_movie_vectors is not None else "None", 
        "features_actors_count": len(cached_features['actors']) if cached_features else "None",
        "features_total_size": len(cached_features['genres']) + len(cached_features['actors']) + len(cached_features['directors']) if cached_features else "None"
    }

@app.post("/admin/generate-vectors-npy", tags=["관리자"])
def generate_vectors_npy():
    """관리자가 벡터를 numpy 바이너리 파일로 미리 생성하여 S3에 업로드, 프론트에서 사용하지 않습니다."""
    try:
        print("🔢 벡터 NPY 파일 생성 시작...")
        
        # 1. CSV에서 벡터 데이터 로드
        csv_key = 'popcorithm_with_vectors.csv'
        df = load_csv_from_s3(S3_BUCKET_NAME, csv_key, chunksize=5000)
        
        # 2. 벡터 변환 (기존 방식)
        print("벡터 변환 중...")
        movie_vectors = np.array([
            list(map(float, row['vector'].split(',')))
            for _, row in df.iterrows()
        ], dtype=np.float32)
        
        # 3. NPY 파일로 S3 업로드
        npy_buffer = io.BytesIO()
        np.save(npy_buffer, movie_vectors)
        npy_buffer.seek(0)
        
        s3.put_object(
            Bucket=S3_BUCKET_NAME,
            Key='movie_vectors.npy',
            Body=npy_buffer.getvalue()
        )
        
        print(f"✅ NPY 파일 업로드 완료: {movie_vectors.shape}")
        
        return {
            "message": "벡터 NPY 파일 생성 및 S3 업로드 완료",
            "shape": movie_vectors.shape,
            "file_size_mb": movie_vectors.nbytes / 1024**2
        }
        
    except Exception as e:
        raise HTTPException(status_code=500, detail=f"NPY 생성 실패: {e}")
    
@app.post("/admin/popcorithms/create-csv", tags=["관리자"])
def init_popcorithm_csv():
    """관리자가 팝코리즘 벡터 csv 를 생성하는 API 입니다. 프론트에서 사용하지 않습니다."""
    try:
        create_movie_metadata_csv()
        return {"message": "서버에 movie_metadata.csv 파일 생성을 성공적으로 완료했습니다."}
    except Exception as e:
        traceback.print_exc()  # 자바의 printStackTrace와 동일
        
        # 스택 트레이스를 문자열로 가져오기
        error_details = traceback.format_exc()
        raise HTTPException(status_code=500, detail=f"파일 생성 중 오류 발생: {str(e)}")
    
@app.post("/admin/create-metadata-csv", tags=["관리자"])
def create_metadata_csv_api():
    """ 관리자가 순수 콘텐츠 메타데이터 csv 를 생성하는 API, 프론트에서 사용하지 않습니다. """
    try:
        print("📋 순수 메타데이터 CSV 생성 시작...")
        result_df = create_metadata_only_csv()
        
        return {
            "message": "순수 메타데이터 CSV 생성이 성공적으로 완료되었습니다.",
            "details": {
                "file_name": "popcorithm_contents_metadata.csv",
                "total_movies": len(result_df),
                "file_type": "metadata_only",
                "estimated_size": "~50MB",
                "generation_time": "빠름 (30초 내외)"
            }
        }
        
    except Exception as e:
        print(f"메타데이터 CSV 생성 오류: {e}")
        traceback.print_exc()
        raise HTTPException(
            status_code=500, 
            detail=f"메타데이터 CSV 생성 중 오류 발생: {str(e)}"
        )
    
@app.get("/recommends/popcorithms/users/{userId}/limits/{limit}", tags=["추천 알고리즘"])
def recommends_by_popcorithm(user_id: int, limit: int):
    """사용자가 팝코리즘 추천을 받기위해 호출되어야 하는 API 입니다. userID 와 limit를 넣어서 사용해주세요."""
    try:
        # 1단계: 사용자 활동 조회
        activities = get_user_recent_activities(user_id) # activites : List[Dict]
        
        # 2단계: 선호도 계산
        preferences = calculate_user_preferences(activities) # preferences : Dict
        
        # 3단계: 추천 계산  
        watched_movies = [activity['movie_id'] for activity in activities] 
        
        recommendations = calculate_recommendations(preferences, cached_movie_df, cached_features, cached_movie_vectors, watched_movies, limit) # 
        
        # 4단계: 응답 반환
        return RecommendationResponse(
            user_id=user_id,
            recommendations=recommendations,
            total_count=len(recommendations),
            generated_at=datetime.now().isoformat()
        )
        
    except Exception as e:
                # 상세 에러 정보 출력
        import traceback
        print("=== 에러 발생! ===")
        print(f"에러 메시지: {str(e)}")
        print(f"에러 타입: {type(e).__name__}")
        print("\n=== 전체 스택 트레이스 ===")
        traceback.print_exc()  # 콘솔에 출력
        raise HTTPException(status_code=500, detail=str(e))

@app.post("/recommends/contents", response_model=RecommendationListResponse, tags=["추천 시스템"])
async def recommend_movies_api(request: RecommendRequest, db: Session = Depends(get_db)):
    if recommender_system is None:
        raise HTTPException(status_code=503, detail="추천 시스템이 아직 초기화되지 않았습니다.")

    try:
        result = get_top_ranked_content(db, batch_type=request.type)

        if result:
            content_id, content_type = result

            # 1. DB에서 기존 추천 데이터 확인
            existing_recommendations = get_existing_recommendations(
                db, content_id, content_type, request.user_id
            )
            
            # 2. DB에 데이터가 있으면 바로 반환
            if existing_recommendations:
                return RecommendationListResponse(recommendations=existing_recommendations)
            
            # 3. DB에 데이터가 없으면 추천 시스템 실행
            raw_recommendations = recommender_system.recommend_movies(
                content_id=content_id,
                content_type=content_type,
                top_n=8,
                use_adaptive_weights=True
            )

            if raw_recommendations is None:
                raise HTTPException(
                    status_code=404, 
                    detail=f"ID '{content_id}', Type '{content_type}'에 일치하는 영화를 찾을 수 없습니다."
                )

            # 4. dict를 RecommendationResponse로 변환
            recommendations = []
            for rec_dict in raw_recommendations:
                recommendation = ContentRecommendationListResponse(
                    content_id=rec_dict['content_id'],
                    content_type=rec_dict.get('content_type'),
                    title=rec_dict['title'],
                    total_similarity=rec_dict['total_similarity'],
                    poster_path=rec_dict['poster_path']
                )
                recommendations.append(recommendation)

            # 5. 추천 결과를 DB에 저장 (RecommendationResponse 객체들로)
            save_success = save_recommendations_to_db(
                db, content_id, content_type, recommendations
            )
            
            if not save_success:
                print("DB 저장에 실패했지만 추천 결과는 반환합니다.")

            # user_id가 있다면 전달
            return build_recommendation_responses(db, recommendations, user_id=request.user_id)
        
        else:
            # 인기 콘텐츠가 없는 경우
            raise HTTPException(status_code=404, detail="랭킹된 인기 콘텐츠가 없습니다.")
                    
    except ValueError as e:
        raise HTTPException(status_code=400, detail=str(e))
    except Exception as e:
        traceback.print_exc()
        raise HTTPException(status_code=500, detail=f"추천 생성 중 오류 발생: {str(e)}")<|MERGE_RESOLUTION|>--- conflicted
+++ resolved
@@ -28,7 +28,7 @@
     MovieRecommendation, 
     RecommendationResponse
 )
-<<<<<<< HEAD
+
 from popcorithm.create_popcorithm_csv import create_movie_metadata_csv
 from popcorithm.get_user_pattern import get_user_recent_activities
 from popcorithm.popcorithm import calculate_user_preferences
@@ -36,12 +36,11 @@
 from content_based_recommender.contents_recommender_py import ImprovedMovieRecommendationSystem
 from content_based_recommender.schemas import RecommendRequest, ContentRecommendationListResponse, RecommendationListResponse
 from content_based_recommender.data_saver import get_existing_recommendations, save_recommendations_to_db, get_top_ranked_content, build_recommendation_responses
-=======
-from .popcorithm.create_popcorithm_csv import create_movie_metadata_csv, create_metadata_only_csv
-from .popcorithm.get_user_pattern import get_user_recent_activities
-from .popcorithm.popcorithm import calculate_user_preferences
-from .popcorithm.calc_cosine import calculate_recommendations, load_movie_metadata_with_vectors
->>>>>>> b86eda32
+
+# from .popcorithm.create_popcorithm_csv import create_movie_metadata_csv, create_metadata_only_csv
+# from .popcorithm.get_user_pattern import get_user_recent_activities
+# from .popcorithm.popcorithm import calculate_user_preferences
+# from .popcorithm.calc_cosine import calculate_recommendations, load_movie_metadata_with_vectors
 
 from persona_based_recommender.state import pbr_app_state
 from persona_based_recommender.persona_router import persona_recommender_router
@@ -145,7 +144,6 @@
         gc.collect()
         raise HTTPException(status_code=500, detail=f"S3에서 JSON 로드 실패: {e}")
     
-<<<<<<< HEAD
 async def initialize_local_recommender_system():
     global recommender_system, movies_dataframe
 
@@ -177,7 +175,7 @@
         traceback.print_exc()
         logger.error(f"❌ 로컬 추천 시스템 초기화 중 오류 발생: {e}")
         raise RuntimeError(f"로컬 추천 시스템 초기화 실패: {e}")
-=======
+
 def load_vectors_from_s3(bucket_name: str, key: str) -> np.ndarray:
     """S3에서 NPY 파일을 빠르게 로드"""
     try:
@@ -218,7 +216,6 @@
     logger.info(f"메모리 절약: {initial_memory - final_memory:.2f} MB ({(initial_memory - final_memory) / initial_memory * 100:.1f}%)")
     
     return df
->>>>>>> b86eda32
     
 @asynccontextmanager
 async def lifespan(app: FastAPI):
