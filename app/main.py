<<<<<<< HEAD

# main.py
=======
import os
import sys

>>>>>>> 75e03cd5
from fastapi import FastAPI, Depends, HTTPException
from fastapi.middleware.cors import CORSMiddleware
from sqlalchemy.orm import Session
from sqlalchemy import text
<<<<<<< HEAD
from pydantic import BaseModel
from pathlib import Path
from datetime import datetime
from .config import settings
from .database import check_db_connection
from .popcorithm.models import (
    MovieRecommendation, 
    RecommendationResponse
)
from .popcorithm.create_popcorithm_csv import create_movie_metadata_csv
from .popcorithm.get_user_pattern import get_user_recent_activities
from .popcorithm.popcorithm import calculate_user_preferences
from .popcorithm.calc_cosine import calculate_recommendations, load_movie_metadata_with_vectors
from typing import List
import pandas as pd
import numpy as np
import json
import os
import traceback

app = FastAPI(title="Popco Recommender API", version="1.0.0")
APP_ROOT_DIR = Path(__file__).parent # '/app'
CSV_FILE_PATH = APP_ROOT_DIR / "data_processing"

cached_movie_df = None
cached_features = None
cached_movie_vectors = None

# Router 를 통해 메인에다 연결
# CORS 설정
app.add_middleware(
    CORSMiddleware,
    allow_origins=["http://localhost:5173"],
    allow_credentials=True,
    allow_methods=["*"],
    allow_headers=["Authorization", "Cache-Control", "Content-Type"],
)
=======
from contextlib import asynccontextmanager
import pandas as pd
import logging

from app.config import settings
from app.database import get_db

from app.persona_based_recommender.state import pbr_app_state
from app.persona_based_recommender.persona_router import persona_recommender_router
from app.persona_based_recommender.data_loader import load_all_data

logging.basicConfig(level=logging.INFO, format='%(asctime)s - %(name)s - %(levelname)s - %(message)s')
logger = logging.getLogger(__name__)

@asynccontextmanager
async def lifespan(app: FastAPI):
    logger.info("메인 FastAPI 애플 시작: 모든 추천 시스템 데이터 초기화 시작.")
    
    try:
        # data_loader의 load_all_data 함수를 직접 호출
        # 이제 db_url 인자를 전달할 필요가 없습니다.
        load_all_data() 
        logger.info("추천 시스템 데이터 초기화 완료.")
        yield
    except Exception as e:
        logger.error(f"추천 시스템 초기화 오류 발생: {e}", exc_info=True)
        raise RuntimeError("추천 시스템 초기화 실패") from e


app = FastAPI(title="POPCO Recommendation API", version="1.0.0", lifespan=lifespan)
>>>>>>> 75e03cd5

# --- 기본 & 테스트 엔드포인트 ---

@app.get("/", tags=["기본"])
def root():
    return {
        "message": "Popco 추천 시스템 API",
        "status": "running",
        "docker_env": os.getenv("DOCKER_ENV") is not None
    }

@app.get("/health", tags=["시스템"])
def health_check():
    """시스템의 전반적인 상태를 확인합니다."""
    try:
<<<<<<< HEAD
        # 데이터베이스 연결 상태 확인
        db_connected = check_db_connection()
        
        return {
            "status": "healthy",
            "database": "connected" if db_connected else "disconnected"
        }
        
    except Exception as e:
        raise HTTPException(status_code=503, detail=f"시스템 상태 확인 중 오류 발생: {e}")
    
@app.on_event("startup")
async def startup_event():
    """서버 시작 시 불변 데이터 미리 로드"""
    global cached_movie_df, cached_features, cached_movie_vectors
    
    print("🚀 영화 데이터 캐싱 시작...")
    
    # CSV 로드
    csv_path = CSV_FILE_PATH / 'popcorithm_with_vectors.csv'
    cached_movie_df = pd.read_csv(csv_path)
    print(f"✅ CSV 로드 완료: {len(cached_movie_df)}개 영화")
    
    # JSON 로드
    json_path = CSV_FILE_PATH / 'popcorithm_with_features.json'
    with open(json_path, 'r') as f:
        cached_features = json.load(f)
    print(f"✅ JSON 로드 완료: {len(cached_features['actors'])}명 배우")
    
    # 벡터 미리 변환 (이것도 미리 해두기!)
    cached_movie_vectors = np.array([
        list(map(float, row['vector'].split(',')))
        for _, row in cached_movie_df.iterrows()
    ], dtype=np.float32)
    print(f"✅ 벡터 변환 완료: {cached_movie_vectors.shape}")
    
    print("🎉 캐싱 완료! 추천 API 준비됨")

@app.post("/recommends/popcorithms/create-csv", tags=["관리자"])
def init_popcorithm_csv():
    """관리자가 팝코리즘 csv 를 생성하는 API 입니다. 프론트에서 사용하지 않습니다."""
    try:
        create_movie_metadata_csv()
        return {"message": "서버에 movie_metadata.csv 파일 생성을 성공적으로 완료했습니다."}
=======
        query = text("""
            SELECT
                c.id, c.title, c.overview, c.type,
                GROUP_CONCAT(g.name ORDER BY g.name SEPARATOR ', ') AS genres
            FROM content c
            LEFT JOIN content_genre_ids cg ON c.id = cg.content_id
            LEFT JOIN genre g ON cg.genre_id = g.id
            WHERE c.id = 11
            GROUP BY c.id, c.title, c.overview, c.type
        """)

        result = db.execute(query).first()
        if result:
            result_dict = {
                "id": result.id,
                "title": result.title,
                "overview": result.overview,
                "type": result.type,
                "genres": result.genres
            }
            return {"status": "Database connection successful", "data": result_dict}
        else:
            return {"status": "Database connection successful", "data": "No content found for ID 11."}
    except Exception as e:
        raise HTTPException(status_code=500, detail=f"Database connection failed: {str(e)}")

app.include_router(persona_recommender_router)
>>>>>>> 75e03cd5

    except  Exception as e:
        traceback.print_exc()  # 자바의 printStackTrace와 동일
        
        # 스택 트레이스를 문자열로 가져오기
        error_details = traceback.format_exc()
        raise HTTPException(status_code=500, detail=f"파일 생성 중 오류 발생: {str(e)}")
        
@app.get("/recommends/popcorithms/users/{userId}/limits/{limit}", tags=["추천 알고리즘"])
def recommends_by_popcorithm(user_id: int, limit: int):
    """사용자가 팝코리즘 추천을 받기위해 호출되어야 하는 API 입니다. userID 와 limit를 넣어서 사용해주세요."""
    try:
        # 1단계: 사용자 활동 조회
        activities = get_user_recent_activities(user_id) # activites : List[Dict]
        
        # 2단계: 선호도 계산
        preferences = calculate_user_preferences(activities) # preferences : Dict
        
        # 3단계: 추천 계산  
        watched_movies = [activity['movie_id'] for activity in activities] 
        
        recommendations = calculate_recommendations(preferences, cached_movie_df, cached_features, cached_movie_vectors, watched_movies, limit) # 
        
        # 4단계: 응답 반환
        return RecommendationResponse(
            user_id=user_id,
            recommendations=recommendations,
            total_count=len(recommendations),
            generated_at=datetime.now().isoformat()
        )
        
    except Exception as e:
                # 상세 에러 정보 출력
        import traceback
        print("=== 에러 발생! ===")
        print(f"에러 메시지: {str(e)}")
        print(f"에러 타입: {type(e).__name__}")
        print("\n=== 전체 스택 트레이스 ===")
        traceback.print_exc()  # 콘솔에 출력
        raise HTTPException(status_code=500, detail=str(e))<|MERGE_RESOLUTION|>--- conflicted
+++ resolved
@@ -1,21 +1,14 @@
-<<<<<<< HEAD
 
 # main.py
-=======
-import os
-import sys
-
->>>>>>> 75e03cd5
 from fastapi import FastAPI, Depends, HTTPException
 from fastapi.middleware.cors import CORSMiddleware
 from sqlalchemy.orm import Session
 from sqlalchemy import text
-<<<<<<< HEAD
 from pydantic import BaseModel
 from pathlib import Path
 from datetime import datetime
 from .config import settings
-from .database import check_db_connection
+from .database import check_db_connection, get_db
 from .popcorithm.models import (
     MovieRecommendation, 
     RecommendationResponse
@@ -29,39 +22,24 @@
 import numpy as np
 import json
 import os
+import sys
 import traceback
+from contextlib import asynccontextmanager
+import pandas as pd
+import logging
+
+from app.persona_based_recommender.state import pbr_app_state
+from app.persona_based_recommender.persona_router import persona_recommender_router
+from app.persona_based_recommender.data_loader import load_all_data
 
 app = FastAPI(title="Popco Recommender API", version="1.0.0")
 APP_ROOT_DIR = Path(__file__).parent # '/app'
 CSV_FILE_PATH = APP_ROOT_DIR / "data_processing"
 
-cached_movie_df = None
-cached_features = None
-cached_movie_vectors = None
-
-# Router 를 통해 메인에다 연결
-# CORS 설정
-app.add_middleware(
-    CORSMiddleware,
-    allow_origins=["http://localhost:5173"],
-    allow_credentials=True,
-    allow_methods=["*"],
-    allow_headers=["Authorization", "Cache-Control", "Content-Type"],
-)
-=======
-from contextlib import asynccontextmanager
-import pandas as pd
-import logging
-
-from app.config import settings
-from app.database import get_db
-
-from app.persona_based_recommender.state import pbr_app_state
-from app.persona_based_recommender.persona_router import persona_recommender_router
-from app.persona_based_recommender.data_loader import load_all_data
-
 logging.basicConfig(level=logging.INFO, format='%(asctime)s - %(name)s - %(levelname)s - %(message)s')
 logger = logging.getLogger(__name__)
+
+app.include_router(persona_recommender_router)
 
 @asynccontextmanager
 async def lifespan(app: FastAPI):
@@ -79,7 +57,20 @@
 
 
 app = FastAPI(title="POPCO Recommendation API", version="1.0.0", lifespan=lifespan)
->>>>>>> 75e03cd5
+
+cached_movie_df = None
+cached_features = None
+cached_movie_vectors = None
+
+# Router 를 통해 메인에다 연결
+# CORS 설정
+app.add_middleware(
+    CORSMiddleware,
+    allow_origins=["http://localhost:5173"],
+    allow_credentials=True,
+    allow_methods=["*"],
+    allow_headers=["Authorization", "Cache-Control", "Content-Type"],
+)
 
 # --- 기본 & 테스트 엔드포인트 ---
 
@@ -95,7 +86,6 @@
 def health_check():
     """시스템의 전반적인 상태를 확인합니다."""
     try:
-<<<<<<< HEAD
         # 데이터베이스 연결 상태 확인
         db_connected = check_db_connection()
         
@@ -140,7 +130,6 @@
     try:
         create_movie_metadata_csv()
         return {"message": "서버에 movie_metadata.csv 파일 생성을 성공적으로 완료했습니다."}
-=======
         query = text("""
             SELECT
                 c.id, c.title, c.overview, c.type,
@@ -165,17 +154,12 @@
         else:
             return {"status": "Database connection successful", "data": "No content found for ID 11."}
     except Exception as e:
-        raise HTTPException(status_code=500, detail=f"Database connection failed: {str(e)}")
-
-app.include_router(persona_recommender_router)
->>>>>>> 75e03cd5
-
-    except  Exception as e:
         traceback.print_exc()  # 자바의 printStackTrace와 동일
         
         # 스택 트레이스를 문자열로 가져오기
         error_details = traceback.format_exc()
         raise HTTPException(status_code=500, detail=f"파일 생성 중 오류 발생: {str(e)}")
+        raise HTTPException(status_code=500, detail=f"Database connection failed: {str(e)}")
         
 @app.get("/recommends/popcorithms/users/{userId}/limits/{limit}", tags=["추천 알고리즘"])
 def recommends_by_popcorithm(user_id: int, limit: int):
